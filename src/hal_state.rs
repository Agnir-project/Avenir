#[allow(unused_imports)]
use log::{debug, error, info, trace, warn};

use gfx_hal::{
    adapter::Adapter,
    command::{ClearColor, ClearValue, CommandBuffer, MultiShot, Primary},
    device::Device,
    format::{Aspects, Format, Swizzle},
    image::{Extent, SubresourceRange, ViewKind},
    pool::{CommandPool, CommandPoolCreateFlags},
    pso::*,
    queue::{QueueGroup, Submission},
    window::{
        Backbuffer, CompositeAlpha, FrameSync, PresentMode, Surface, Swapchain, SwapchainConfig,
    },
    Backend, Graphics, Instance,
};

use std::mem::ManuallyDrop;

use crate::Triangle;
use arrayvec::ArrayVec;
use core::mem::size_of;
use gfx_hal::buffer;

use crate::back;
use crate::buffer_bundle::BufferBundle;
use crate::gfx_utils::GfxUtils;
use crate::pipeline::{Pipeline, PipelineBuilder};
use crate::utils::{Build, With, WithError};
use gfx_hal::Primitive;

use winit::Window;

pub struct HalStateOptions<'a> {
    pub pm_order: Vec<PresentMode>,
    pub ca_order: Vec<CompositeAlpha>,
    pub shaders: &'a [(shaderc::ShaderKind, String)],
<<<<<<< HEAD
    pub primitive: Primitive,
=======
>>>>>>> 2e782b21
}

pub type HalState = GenericHalState<back::Backend, back::Device, back::Instance>;

pub struct GenericHalState<B: Backend<Device = D>, D: Device<B>, I: Instance<Backend = B>> {
    current_frame: usize,
    frames_in_flight: u32,
    in_flight_fences: Vec<B::Fence>,
    render_finished_semaphores: Vec<B::Semaphore>,
    image_available_semaphores: Vec<B::Semaphore>,
    command_buffers: Vec<CommandBuffer<B, Graphics, MultiShot, Primary>>,
    command_pool: ManuallyDrop<CommandPool<B, Graphics>>,
    framebuffers: Vec<B::Framebuffer>,
    image_views: Vec<B::ImageView>,
    render_pass: ManuallyDrop<B::RenderPass>,
    render_area: Rect,
    queue_group: QueueGroup<B, Graphics>,
    swapchain: ManuallyDrop<B::Swapchain>,
    device: ManuallyDrop<D>,
    vertices: Option<BufferBundle<B, D>>,
    pipeline: ManuallyDrop<Pipeline<B, D>>,
    _adapter: Adapter<B>,
    _surface: B::Surface,
    _instance: ManuallyDrop<I>,
}

impl HalState {
    pub fn new(window: &Window, opt: &HalStateOptions) -> Result<Self, &'static str> {
        let instance = back::Instance::create("HalState", 1);
        let surface = instance.create_surface(&window);
        HalState::init(&window, instance, surface, opt)
    }
}

impl<B, D, I> GenericHalState<B, D, I>
where
    B: Backend<Device = D>,
    D: Device<B>,
    I: Instance<Backend = B>,
{
    fn init(
        window: &Window,
        instance: I,
        mut surface: <B>::Surface,
        opt: &HalStateOptions,
    ) -> Result<Self, &'static str> {
        let adapter = GfxUtils::pick_adapter(&instance, &surface)?;
        let (mut device, queue_group) = GfxUtils::<B, D, I>::get_device(&adapter, &surface)?;
        {
            let (caps, available_formats, available_modes, composite_alphas) =
                surface.compatibility(&adapter.physical_device);
            info!("{:?}", caps);
            info!("Available Formats: {:?}", available_formats);
            info!("Available Present Modes: {:?}", available_modes);
            info!("Composite Alphas: {:?}", composite_alphas);
        };
        let format = GfxUtils::<B, D, I>::get_format(&adapter, &surface)?;
        let extent = GfxUtils::<B, D, I>::get_extent(&adapter, &surface, window)?;
        let image_usage = GfxUtils::<B, D, I>::get_image_usage(&adapter, &surface)?;
        let present_mode =
            GfxUtils::<B, D, I>::get_present_mode(&adapter, &surface, &opt.pm_order)?;
        let composite_alpha =
            GfxUtils::<B, D, I>::get_composite_alpha(&adapter, &surface, &opt.ca_order)?;
        let frames_in_flight =
            GfxUtils::<B, D, I>::get_image_count(&adapter, &surface, present_mode);
        let (swapchain, backbuffer) = GfxUtils::<B, D, I>::get_swapchain(
            &device,
            &mut surface,
            SwapchainConfig {
                present_mode,
                composite_alpha,
                format,
                extent,
                image_count: frames_in_flight,
                image_layers: 1,
                image_usage,
            },
        )?;
        let render_pass = GfxUtils::<B, D, I>::get_render_pass(format, &device)?;
        let (image_available_semaphores, render_finished_semaphores, in_flight_fences) = {
            let in_flight_fences = ((0..frames_in_flight)
                .map(|_| {
                    let fence = device
                        .create_fence(true)
                        .map_err(|_| "Could not create a fence!")?;
                    Ok(fence)
                })
                .collect(): Result<Vec<_>, _>)?;

            let render_finished_semaphores = ((0..frames_in_flight)
                .map(|_| {
                    let semaphore = device
                        .create_semaphore()
                        .map_err(|_| "Could not create a semaphore!")?;
                    Ok(semaphore)
                })
                .collect(): Result<Vec<_>, _>)?;

            let image_available_semaphores = ((0..frames_in_flight)
                .map(|_| {
                    let semaphore = device
                        .create_semaphore()
                        .map_err(|_| "Could not create a semaphore!")?;
                    Ok(semaphore)
                })
                .collect(): Result<Vec<_>, _>)?;

            (
                image_available_semaphores,
                render_finished_semaphores,
                in_flight_fences,
            )
        };
        let image_views: Vec<_> = match backbuffer {
            Backbuffer::Images(images) => images
                .into_iter()
                .map(|image| unsafe {
                    device
                        .create_image_view(
                            &image,
                            ViewKind::D2,
                            format,
                            Swizzle::NO,
                            SubresourceRange {
                                aspects: Aspects::COLOR,
                                levels: 0..1,
                                layers: 0..1,
                            },
                        )
                        .map_err(|_| "Couldn't create the image_view for the image!")
                })
                .collect::<Result<Vec<_>, &str>>()?,
            Backbuffer::Framebuffer(_) => unimplemented!("Can't handle framebuffer backbuffer!"),
        };
        let framebuffers: Vec<B::Framebuffer> = {
            image_views
                .iter()
                .map(|image_view| unsafe {
                    device
                        .create_framebuffer(
                            &render_pass,
                            vec![image_view],
                            Extent {
                                width: extent.width as u32,
                                height: extent.height as u32,
                                depth: 1,
                            },
                        )
                        .map_err(|_| "Failed to create a framebuffer!")
                })
                .collect::<Result<Vec<_>, &str>>()?
        };
        let mut command_pool = unsafe {
            device
                .create_command_pool_typed(&queue_group, CommandPoolCreateFlags::RESET_INDIVIDUAL)
                .map_err(|_| "Could not create the raw command pool!")?
        };
        let command_buffers: Vec<_> = framebuffers
            .iter()
            .map(|_| command_pool.acquire_command_buffer())
            .collect();
        let blend_state = BlendState::On {
            color: BlendOp::Add {
                src: Factor::One,
                dst: Factor::Zero,
            },
            alpha: BlendOp::Add {
                src: Factor::One,
                dst: Factor::Zero,
            },
        };
        let mut pipeline_builder = PipelineBuilder::new(&mut device, extent, &render_pass)?
            .with(AttributeDesc {
                // XY
                location: 0,
                binding: 0,
                element: Element {
                    format: Format::Rg32Float,
                    offset: 0,
                },
            })
            .with(AttributeDesc {
                // RGB
                location: 1,
                binding: 0,
                element: Element {
                    format: Format::Rgb32Float,
                    offset: (std::mem::size_of::<f32>() * 2) as ElemOffset,
                },
            })
            .with(opt.primitive)
            .with(VertexBufferDesc {
                binding: 0,
                stride: (std::mem::size_of::<f32>() * 5) as u32,
                rate: 0,
            })
            .with(Rasterizer {
                depth_clamping: false,
                polygon_mode: PolygonMode::Fill,
                cull_face: Face::NONE,
                front_face: FrontFace::Clockwise,
                depth_bias: None,
                conservative: false,
            })
            .with(DepthStencilDesc {
                depth: DepthTest::Off,
                depth_bounds: false,
                stencil: StencilTest::Off,
            })
            .with(BlendDesc {
                logic_op: Some(LogicOp::Copy),
                targets: vec![ColorBlendDesc(ColorMask::ALL, blend_state)],
            })
            .with(BakedStates {
                viewport: Some(Viewport {
                    rect: extent.to_extent().rect(),
                    depth: (0.0..1.0),
                }),
                scissor: Some(extent.to_extent().rect()),
                blend_color: None,
                depth_bounds: None,
            });

        for item in opt.shaders {
            pipeline_builder = pipeline_builder.with_error(&item)?;
        }
        let pipeline = pipeline_builder.build()?;
        //let vertices = BufferBundle::new(
        //&adapter,
        //&device,
        //F32_XY_RGB_TRIANGLE,
        //buffer::Usage::VERTEX,
        //)?;
        Ok(Self {
            _instance: ManuallyDrop::new(instance),
            _surface: surface,
            _adapter: adapter,
            device: ManuallyDrop::new(device),
            queue_group,
            swapchain: ManuallyDrop::new(swapchain),
            render_area: extent.to_extent().rect(),
            render_pass: ManuallyDrop::new(render_pass),
            image_views,
            framebuffers,
            command_pool: ManuallyDrop::new(command_pool),
            command_buffers,
            image_available_semaphores,
            render_finished_semaphores,
            in_flight_fences,
            frames_in_flight,
            current_frame: 0,
            vertices: None,
            pipeline: ManuallyDrop::new(pipeline),
        })
    }

    pub fn set_buffer_bundle(&mut self, size: usize) -> Result<(), &'static str> {
        self.vertices = Some(BufferBundle::new(
            &self._adapter,
            &*self.device,
            size,
            buffer::Usage::VERTEX,
        )?);

        Ok(())
    }

    pub fn draw_triangle_frame(&mut self, triangle: Triangle) -> Result<(), &'static str> {
        // SETUP FOR THIS FRAME
        let image_available = &self.image_available_semaphores[self.current_frame];
        let render_finished = &self.render_finished_semaphores[self.current_frame];
        // Advance the frame _before_ we start using the `?` operator
        self.current_frame = (self.current_frame + 1) % (self.frames_in_flight as usize);

        let (i_u32, i_usize) = unsafe {
            let image_index = self
                .swapchain
                .acquire_image(core::u64::MAX, FrameSync::Semaphore(image_available))
                .map_err(|_| "Couldn't acquire an image from the swapchain!")?;
            (image_index, image_index as usize)
        };

        let flight_fence = &self.in_flight_fences[i_usize];
        unsafe {
            self.device
                .wait_for_fence(flight_fence, core::u64::MAX)
                .map_err(|_| "Failed to wait on the fence!")?;
            self.device
                .reset_fence(flight_fence)
                .map_err(|_| "Couldn't reset the fence!")?;
        }

        // WRITE THE TRIANGLE DATA
        unsafe {
            let vertices = self.vertices.as_ref().ok_or("Cannot find buffer bundle")?;

            let mut data_target = self
                .device
                .acquire_mapping_writer(&vertices.memory, 0..vertices.requirements.size)
                .map_err(|_| "Failed to acquire a memory writer!")?;
            let points = triangle.vertex_attributes();
            data_target[..points.len()].copy_from_slice(&points);
            self.device
                .release_mapping_writer(data_target)
                .map_err(|_| "Couldn't release the mapping writer!")?;
        }

        // RECORD COMMANDS
        unsafe {
            let vertices = self.vertices.as_ref().ok_or("Cannot find buffer bundle.")?;

            let buffer = &mut self.command_buffers[i_usize];
            const TRIANGLE_CLEAR: [ClearValue; 1] =
                [ClearValue::Color(ClearColor::Float([0.1, 0.2, 0.3, 1.0]))];
            buffer.begin(false);
            {
                let mut encoder = buffer.begin_render_pass_inline(
                    &self.render_pass,
                    &self.framebuffers[i_usize],
                    self.render_area,
                    TRIANGLE_CLEAR.iter(),
                );
                encoder.bind_graphics_pipeline(&self.pipeline.graphics_pipeline);

                // Here we must force the Deref impl of ManuallyDrop to play nice.
                let buffer_ref: &B::Buffer = &vertices.buffer;
                let buffers: ArrayVec<[_; 1]> = [(buffer_ref, 0)].into();
                encoder.bind_vertex_buffers(0, buffers);
                encoder.draw(0..3, 0..1);
            }
            buffer.finish();
        }

        // SUBMISSION AND PRESENT
        let command_buffers = &self.command_buffers[i_usize..=i_usize];
        let wait_semaphores: ArrayVec<[_; 1]> =
            [(image_available, PipelineStage::COLOR_ATTACHMENT_OUTPUT)].into();
        let signal_semaphores: ArrayVec<[_; 1]> = [render_finished].into();
        // yes, you have to write it twice like this. yes, it's silly.
        let present_wait_semaphores: ArrayVec<[_; 1]> = [render_finished].into();
        let submission = Submission {
            command_buffers,
            wait_semaphores,
            signal_semaphores,
        };
        let the_command_queue = &mut self.queue_group.queues[0];
        unsafe {
            the_command_queue.submit(submission, Some(flight_fence));
            self.swapchain
                .present(the_command_queue, i_u32, present_wait_semaphores)
                .map_err(|_| "Failed to present into the swapchain!")
        }
    }
}<|MERGE_RESOLUTION|>--- conflicted
+++ resolved
@@ -36,10 +36,7 @@
     pub pm_order: Vec<PresentMode>,
     pub ca_order: Vec<CompositeAlpha>,
     pub shaders: &'a [(shaderc::ShaderKind, String)],
-<<<<<<< HEAD
     pub primitive: Primitive,
-=======
->>>>>>> 2e782b21
 }
 
 pub type HalState = GenericHalState<back::Backend, back::Device, back::Instance>;
